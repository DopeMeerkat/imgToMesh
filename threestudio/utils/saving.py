import json
import os
import re
import shutil

import cv2
import imageio
import matplotlib.pyplot as plt
import numpy as np
import torch
import trimesh
from matplotlib import cm
from matplotlib.colors import LinearSegmentedColormap

from threestudio.utils.typing import *


class SaverMixin:
    _save_dir: Optional[str] = None

    def set_save_dir(self, save_dir: str):
        self._save_dir = save_dir

    def get_save_dir(self):
        if self._save_dir is None:
            raise ValueError("Save dir is not set")
        return self._save_dir

    def convert_data(self, data):
        if isinstance(data, np.ndarray):
            return data
        elif isinstance(data, torch.Tensor):
            return data.cpu().numpy()
        elif isinstance(data, list):
            return [self.convert_data(d) for d in data]
        elif isinstance(data, dict):
            return {k: self.convert_data(v) for k, v in data.items()}
        else:
            raise TypeError(
                "Data must be in type numpy.ndarray, torch.Tensor, list or dict, getting",
                type(data),
            )

    def get_save_path(self, filename):
        save_path = os.path.join(self.get_save_dir(), filename)
        os.makedirs(os.path.dirname(save_path), exist_ok=True)
        return save_path

    DEFAULT_RGB_KWARGS = {"data_format": "CHW", "data_range": (0, 1)}
    DEFAULT_UV_KWARGS = {
        "data_format": "CHW",
        "data_range": (0, 1),
        "cmap": "checkerboard",
    }
    DEFAULT_GRAYSCALE_KWARGS = {"data_range": None, "cmap": "jet"}
<<<<<<< HEAD
=======
    DEFAULT_GRID_KWARGS = {"align": "max"}
>>>>>>> 56ea5c45

    def get_rgb_image_(self, img, data_format, data_range, rgba=False):
        img = self.convert_data(img)
        assert data_format in ["CHW", "HWC"]
        if data_format == "CHW":
            img = img.transpose(1, 2, 0)
        if img.dtype != np.uint8:
            img = img.clip(min=data_range[0], max=data_range[1])
            img = (
                (img - data_range[0]) / (data_range[1] - data_range[0]) * 255.0
            ).astype(np.uint8)
        nc = 4 if rgba else 3
        imgs = [img[..., start : start + nc] for start in range(0, img.shape[-1], nc)]
        imgs = [
            img_
            if img_.shape[-1] == nc
            else np.concatenate(
                [
                    img_,
                    np.zeros(
                        (img_.shape[0], img_.shape[1], nc - img_.shape[2]),
                        dtype=img_.dtype,
                    ),
                ],
                axis=-1,
            )
            for img_ in imgs
        ]
        img = np.concatenate(imgs, axis=1)
        if rgba:
            img = cv2.cvtColor(img, cv2.COLOR_RGBA2BGRA)
        else:
            img = cv2.cvtColor(img, cv2.COLOR_RGB2BGR)
        return img

    def save_rgb_image(
        self,
        filename,
        img,
        data_format=DEFAULT_RGB_KWARGS["data_format"],
        data_range=DEFAULT_RGB_KWARGS["data_range"],
    ):
        img = self.get_rgb_image_(img, data_format, data_range)
        cv2.imwrite(self.get_save_path(filename), img)

    def get_uv_image_(self, img, data_format, data_range, cmap):
        img = self.convert_data(img)
        assert data_format in ["CHW", "HWC"]
        if data_format == "CHW":
            img = img.transpose(1, 2, 0)
        img = img.clip(min=data_range[0], max=data_range[1])
        img = (img - data_range[0]) / (data_range[1] - data_range[0])
        assert cmap in ["checkerboard", "color"]
        if cmap == "checkerboard":
            n_grid = 64
            mask = (img * n_grid).astype(int)
            mask = (mask[..., 0] + mask[..., 1]) % 2 == 0
            img = np.ones((img.shape[0], img.shape[1], 3), dtype=np.uint8) * 255
            img[mask] = np.array([255, 0, 255], dtype=np.uint8)
            img = cv2.cvtColor(img, cv2.COLOR_RGB2BGR)
        elif cmap == "color":
            img_ = np.zeros((img.shape[0], img.shape[1], 3), dtype=np.uint8)
            img_[..., 0] = (img[..., 0] * 255).astype(np.uint8)
            img_[..., 1] = (img[..., 1] * 255).astype(np.uint8)
            img_ = cv2.cvtColor(img_, cv2.COLOR_RGB2BGR)
            img = img_
        return img

    def save_uv_image(
        self,
        filename,
        img,
        data_format=DEFAULT_UV_KWARGS["data_format"],
        data_range=DEFAULT_UV_KWARGS["data_range"],
        cmap=DEFAULT_UV_KWARGS["cmap"],
    ):
        img = self.get_uv_image_(img, data_format, data_range, cmap)
        cv2.imwrite(self.get_save_path(filename), img)

    def get_grayscale_image_(self, img, data_range, cmap):
        img = self.convert_data(img)
        img = np.nan_to_num(img)
        if data_range is None:
            img = (img - img.min()) / (img.max() - img.min())
        else:
            img = img.clip(data_range[0], data_range[1])
            img = (img - data_range[0]) / (data_range[1] - data_range[0])
        assert cmap in [None, "jet", "magma", "spectral"]
        if cmap == None:
            img = (img * 255.0).astype(np.uint8)
            img = np.repeat(img[..., None], 3, axis=2)
        elif cmap == "jet":
            img = (img * 255.0).astype(np.uint8)
            img = cv2.applyColorMap(img, cv2.COLORMAP_JET)
        elif cmap == "magma":
            img = 1.0 - img
            base = cm.get_cmap("magma")
            num_bins = 256
            colormap = LinearSegmentedColormap.from_list(
                f"{base.name}{num_bins}", base(np.linspace(0, 1, num_bins)), num_bins
            )(np.linspace(0, 1, num_bins))[:, :3]
            a = np.floor(img * 255.0)
            b = (a + 1).clip(max=255.0)
            f = img * 255.0 - a
            a = a.astype(np.uint16).clip(0, 255)
            b = b.astype(np.uint16).clip(0, 255)
            img = colormap[a] + (colormap[b] - colormap[a]) * f[..., None]
            img = (img * 255.0).astype(np.uint8)
        elif cmap == "spectral":
            colormap = plt.get_cmap("Spectral")

            def blend_rgba(image):
                image = image[..., :3] * image[..., -1:] + (
                    1.0 - image[..., -1:]
                )  # blend A to RGB
                return image

            img = colormap(img)
            img = blend_rgba(img)
            img = (img * 255).astype(np.uint8)
            img = cv2.cvtColor(img, cv2.COLOR_RGB2BGR)
        return img

    def save_grayscale_image(
        self,
        filename,
        img,
        data_range=DEFAULT_GRAYSCALE_KWARGS["data_range"],
        cmap=DEFAULT_GRAYSCALE_KWARGS["cmap"],
    ):
        img = self.get_grayscale_image_(img, data_range, cmap)
        cv2.imwrite(self.get_save_path(filename), img)

    def get_image_grid_(self, imgs, align):
        if isinstance(imgs[0], list):
            return np.concatenate(
                [self.get_image_grid_(row, align) for row in imgs], axis=0
            )
        cols = []
        for col in imgs:
            assert col["type"] in ["rgb", "uv", "grayscale"]
            if col["type"] == "rgb":
                rgb_kwargs = self.DEFAULT_RGB_KWARGS.copy()
                rgb_kwargs.update(col["kwargs"])
                cols.append(self.get_rgb_image_(col["img"], **rgb_kwargs))
            elif col["type"] == "uv":
                uv_kwargs = self.DEFAULT_UV_KWARGS.copy()
                uv_kwargs.update(col["kwargs"])
                cols.append(self.get_uv_image_(col["img"], **uv_kwargs))
            elif col["type"] == "grayscale":
                grayscale_kwargs = self.DEFAULT_GRAYSCALE_KWARGS.copy()
                grayscale_kwargs.update(col["kwargs"])
                cols.append(self.get_grayscale_image_(col["img"], **grayscale_kwargs))
<<<<<<< HEAD
        return np.concatenate(cols, axis=1)

    def save_image_grid(self, filename, imgs):
        img = self.get_image_grid_(imgs)
=======

        if align == "max":
            h = max([col.shape[0] for col in cols])
            w = max([col.shape[1] for col in cols])
        elif align == "min":
            h = min([col.shape[0] for col in cols])
            w = min([col.shape[1] for col in cols])
        elif isinstance(align, int):
            h = align
            w = align
        elif (
            isinstance(align, tuple)
            and isinstance(align[0], int)
            and isinstance(align[1], int)
        ):
            h, w = align
        else:
            raise ValueError(
                f"Unsupported image grid align: {align}, should be min, max, int or (int, int)"
            )

        for i in range(len(cols)):
            if cols[i].shape[0] != h or cols[i].shape[1] != w:
                cols[i] = cv2.resize(cols[i], (w, h), interpolation=cv2.INTER_LINEAR)
        return np.concatenate(cols, axis=1)

    def save_image_grid(self, filename, imgs, align=DEFAULT_GRID_KWARGS["align"]):
        img = self.get_image_grid_(imgs, align=align)
>>>>>>> 56ea5c45
        cv2.imwrite(self.get_save_path(filename), img)

    def save_image(self, filename, img):
        img = self.convert_data(img)
        assert img.dtype == np.uint8 or img.dtype == np.uint16
        if img.ndim == 3 and img.shape[-1] == 3:
            img = cv2.cvtColor(img, cv2.COLOR_RGB2BGR)
        elif img.ndim == 3 and img.shape[-1] == 4:
            img = cv2.cvtColor(img, cv2.COLOR_RGBA2BGRA)
        cv2.imwrite(self.get_save_path(filename), img)

    def save_cubemap(self, filename, img, data_range=(0, 1), rgba=False):
        img = self.convert_data(img)
        assert img.ndim == 4 and img.shape[0] == 6 and img.shape[1] == img.shape[2]

        imgs_full = []
        for start in range(0, img.shape[-1], 3):
            img_ = img[..., start : start + 3]
            img_ = np.stack(
                [
                    self.get_rgb_image_(img_[i], "HWC", data_range, rgba=rgba)
                    for i in range(img_.shape[0])
                ],
                axis=0,
            )
            size = img_.shape[1]
            placeholder = np.zeros((size, size, 3), dtype=np.float32)
            img_full = np.concatenate(
                [
                    np.concatenate(
                        [placeholder, img_[2], placeholder, placeholder], axis=1
                    ),
                    np.concatenate([img_[1], img_[4], img_[0], img_[5]], axis=1),
                    np.concatenate(
                        [placeholder, img_[3], placeholder, placeholder], axis=1
                    ),
                ],
                axis=0,
            )
            imgs_full.append(img_full)

        imgs_full = np.concatenate(imgs_full, axis=1)
        cv2.imwrite(self.get_save_path(filename), imgs_full)

    def save_data(self, filename, data):
        data = self.convert_data(data)
        if isinstance(data, dict):
            if not filename.endswith(".npz"):
                filename += ".npz"
            np.savez(self.get_save_path(filename), **data)
        else:
            if not filename.endswith(".npy"):
                filename += ".npy"
            np.save(self.get_save_path(filename), data)

    def save_state_dict(self, filename, data):
        torch.save(data, self.get_save_path(filename))

    def save_img_sequence(self, filename, img_dir, matcher, save_format="mp4", fps=30):
        assert save_format in ["gif", "mp4"]
        if not filename.endswith(save_format):
            filename += f".{save_format}"
        matcher = re.compile(matcher)
        img_dir = os.path.join(self.get_save_dir(), img_dir)
        imgs = []
        for f in os.listdir(img_dir):
            if matcher.search(f):
                imgs.append(f)
        imgs = sorted(imgs, key=lambda f: int(matcher.search(f).groups()[0]))
        imgs = [cv2.imread(os.path.join(img_dir, f)) for f in imgs]

        if save_format == "gif":
            imgs = [cv2.cvtColor(i, cv2.COLOR_BGR2RGB) for i in imgs]
            imageio.mimsave(
                self.get_save_path(filename), imgs, fps=fps, palettesize=256
            )
        elif save_format == "mp4":
            imgs = [cv2.cvtColor(i, cv2.COLOR_BGR2RGB) for i in imgs]
            imageio.mimsave(self.get_save_path(filename), imgs, fps=fps)

    def save_mesh(self, filename, v_pos, t_pos_idx, v_tex=None, t_tex_idx=None):
        v_pos = self.convert_data(v_pos)
        t_pos_idx = self.convert_data(t_pos_idx)
        mesh = trimesh.Trimesh(vertices=v_pos, faces=t_pos_idx)
        mesh.export(self.get_save_path(filename))

    def save_file(self, filename, src_path):
        shutil.copyfile(src_path, self.get_save_path(filename))

    def save_json(self, filename, payload):
        with open(self.get_save_path(filename), "w") as f:
            f.write(json.dumps(payload))<|MERGE_RESOLUTION|>--- conflicted
+++ resolved
@@ -13,7 +13,6 @@
 from matplotlib.colors import LinearSegmentedColormap
 
 from threestudio.utils.typing import *
-
 
 class SaverMixin:
     _save_dir: Optional[str] = None
@@ -53,10 +52,7 @@
         "cmap": "checkerboard",
     }
     DEFAULT_GRAYSCALE_KWARGS = {"data_range": None, "cmap": "jet"}
-<<<<<<< HEAD
-=======
     DEFAULT_GRID_KWARGS = {"align": "max"}
->>>>>>> 56ea5c45
 
     def get_rgb_image_(self, img, data_format, data_range, rgba=False):
         img = self.convert_data(img)
@@ -210,12 +206,6 @@
                 grayscale_kwargs = self.DEFAULT_GRAYSCALE_KWARGS.copy()
                 grayscale_kwargs.update(col["kwargs"])
                 cols.append(self.get_grayscale_image_(col["img"], **grayscale_kwargs))
-<<<<<<< HEAD
-        return np.concatenate(cols, axis=1)
-
-    def save_image_grid(self, filename, imgs):
-        img = self.get_image_grid_(imgs)
-=======
 
         if align == "max":
             h = max([col.shape[0] for col in cols])
@@ -244,7 +234,6 @@
 
     def save_image_grid(self, filename, imgs, align=DEFAULT_GRID_KWARGS["align"]):
         img = self.get_image_grid_(imgs, align=align)
->>>>>>> 56ea5c45
         cv2.imwrite(self.get_save_path(filename), img)
 
     def save_image(self, filename, img):
